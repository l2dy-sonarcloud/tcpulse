--- conflicted
+++ resolved
@@ -259,8 +259,7 @@
 				}
 				defer conn.Close()
 
-<<<<<<< HEAD
-				err := meastureTime(addrport, func() error {
+				err = meastureTime(addrport, func() error {
 					msg := bufTCPPool.Get().([]byte)
 					defer func() { bufTCPPool.Put(msg) }()
 					if n, err := rand.Read(msg); err != nil {
@@ -269,37 +268,15 @@
 
 					if _, err := conn.Write(msg); err != nil {
 						return xerrors.Errorf("could not write: %w", err)
-=======
-				msgsTotal := int(connectRate) * int(duration.Seconds())
-				tr := rate.Every(time.Second / time.Duration(connectRate))
-				limiter := rate.NewLimiter(tr, int(connectRate))
-
-				for j := 0; j < msgsTotal; j++ {
-					if err := limiter.Wait(ctx); err != nil {
-						if errors.Is(err, context.Canceled) ||
-							errors.Is(err, context.DeadlineExceeded) {
-							break
-						}
-						continue
->>>>>>> 422dbd22
-					}
-
-					err := meastureTime(addrport, func() error {
-						msg := bufTCPPool.Get().([]byte)
-						defer func() { bufTCPPool.Put(msg) }()
-
-						if _, err := conn.Write([]byte("Hello")); err != nil {
-							return xerrors.Errorf("could not write: %w", err)
-						}
-						if _, err := conn.Read(msg); err != nil {
-							return xerrors.Errorf("could not read: %w", err)
-						}
-						return nil
-					})
-					if err != nil {
-						cause <- err
-						cancel()
-					}
+					}
+					if _, err := conn.Read(msg); err != nil {
+						return xerrors.Errorf("could not read: %w", err)
+					}
+					return nil
+				})
+				if err != nil {
+					cause <- err
+					cancel()
 				}
 			}()
 		}
@@ -348,38 +325,27 @@
 					if err != nil {
 						return xerrors.Errorf("could not dial %q: %w", addrport, err)
 					}
-					if _, err := conn.Write([]byte("Hello")); err != nil {
+					msg := bufTCPPool.Get().([]byte)
+					defer func() { bufTCPPool.Put(msg) }()
+					if n, err := rand.Read(msg); err != nil {
+						return xerrors.Errorf("could not read random values (length:%d): %w", n, err)
+					}
+
+					if _, err := conn.Write(msg); err != nil {
 						return xerrors.Errorf("could not write %q: %w", addrport, err)
 					}
+					if _, err := conn.Read(msg); err != nil {
+						return xerrors.Errorf("could not write %q: %w", addrport, err)
+					}
+
 					if err := conn.Close(); err != nil {
 						return xerrors.Errorf("could not close %q: %w", addrport, err)
 					}
 					return nil
 				})
 				if err != nil {
-<<<<<<< HEAD
-					return xerrors.Errorf("could not dial %q: %w", addrport, err)
-				}
-
-				msg := bufTCPPool.Get().([]byte)
-				defer func() { bufTCPPool.Put(msg) }()
-				if n, err := rand.Read(msg); err != nil {
-					return xerrors.Errorf("could not read random values (length:%d): %w", n, err)
-				}
-
-				if _, err := conn.Write(msg); err != nil {
-					return xerrors.Errorf("could not write %q: %w", addrport, err)
-				}
-				if _, err := conn.Read(msg); err != nil {
-					return xerrors.Errorf("could not write %q: %w", addrport, err)
-				}
-
-				if err := conn.Close(); err != nil {
-					return xerrors.Errorf("could not close %q: %w", addrport, err)
-=======
 					cause <- err
 					cancel()
->>>>>>> 422dbd22
 				}
 			}()
 		}
@@ -431,23 +397,13 @@
 					}
 					defer conn.Close()
 
-<<<<<<< HEAD
-				msg := bufUDPPool.Get().([]byte)
-				defer func() { bufUDPPool.Put(msg) }()
-				if n, err := rand.Read(msg); err != nil {
-					return xerrors.Errorf("could not read random values (length:%d): %w", n, err)
-				}
-
-				if _, err := conn.Write(msg); err != nil {
-					return xerrors.Errorf("could not write %q: %w", addrport, err)
-				}
-				if _, err := conn.Read(msg); err != nil {
-					return xerrors.Errorf("could not read %q: %w", addrport, err)
-=======
 					msg := bufUDPPool.Get().([]byte)
 					defer func() { bufUDPPool.Put(msg) }()
-
-					if _, err := conn.Write([]byte("Hello")); err != nil {
+					if n, err := rand.Read(msg); err != nil {
+						return xerrors.Errorf("could not read random values (length:%d): %w", n, err)
+					}
+
+					if _, err := conn.Write(msg); err != nil {
 						return xerrors.Errorf("could not write %q: %w", addrport, err)
 					}
 					if _, err := conn.Read(msg); err != nil {
@@ -458,7 +414,6 @@
 				if err != nil {
 					cause <- err
 					cancel()
->>>>>>> 422dbd22
 				}
 			}()
 		}
